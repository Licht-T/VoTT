--- conflicted
+++ resolved
@@ -29,10 +29,6 @@
             deleteFile: jest.fn(() => Promise.resolve()),
         } as any;
 
-<<<<<<< HEAD
-    StorageProviderFactory.create = jest.fn(() => storageProviderMock) as any;
-    ExportProviderFactory.create = jest.fn(() => exportProviderMock) as any;
-=======
         exportProviderMock = {
             export: jest.fn(() => Promise.resolve()),
             save: jest.fn((exportFormat: IExportFormat) => Promise.resolve(exportFormat.providerOptions)),
@@ -40,7 +36,6 @@
 
         StorageProviderFactory.create = jest.fn(() => storageProviderMock);
         ExportProviderFactory.create = jest.fn(() => exportProviderMock);
->>>>>>> 7d856705
 
         securityToken = {
             name: "TestToken",
