import MockFactory from "../../common/mockFactory";
import registerProviders from "../../registerProviders";
import { AzureBlobStorage } from "./azureBlobStorage";
jest.mock("@azure/storage-blob");
import { BlockBlobURL, ContainerURL, ServiceURL, Aborter } from "@azure/storage-blob";
jest.mock("../../services/assetService");
import { AssetService } from "../../services/assetService";
import { AssetType } from "../../models/applicationState";

describe("Azure blob functions", () => {
    let ad = null;
    let options = null;
    let serviceURL = null;
    let containerURL = null;

    registerProviders();

<<<<<<< HEAD
    const serviceURL = ServiceURL as jest.Mocked<typeof ServiceURL>;
    serviceURL.prototype.listContainersSegment = jest.fn(() => Promise.resolve(ad.containers)) as any;

    ContainerURL.fromServiceURL = jest.fn(() => new ContainerURL(null, null));
    const containerURL = ContainerURL as jest.Mocked<typeof ContainerURL>;
    containerURL.prototype.create = jest.fn(() => Promise.resolve({ statusCode: 201 })) as any;
    containerURL.prototype.delete = jest.fn(() => Promise.resolve({ statusCode: 204 })) as any;
    containerURL.prototype.listBlobFlatSegment = jest.fn(() => Promise.resolve(ad.blobs)) as any;
=======
    beforeEach(() => {
        ad = MockFactory.createAzureData();
        options = ad.options;

        serviceURL = ServiceURL as jest.Mocked<typeof ServiceURL>;
        serviceURL.prototype.listContainersSegment = jest.fn(() => Promise.resolve(ad.containers)) as any;
>>>>>>> 7d856705

        ContainerURL.fromServiceURL = jest.fn(() => new ContainerURL(null, null));
        containerURL = ContainerURL as jest.Mocked<typeof ContainerURL>;
        containerURL.prototype.create = jest.fn(() => Promise.resolve({ statusCode: 201 })) as any;
        containerURL.prototype.delete = jest.fn(() => Promise.resolve({ statusCode: 204 })) as any;
        containerURL.prototype.listBlobFlatSegment = jest.fn(() => Promise.resolve(ad.blobs)) as any;

        BlockBlobURL.fromContainerURL = jest.fn(() => new BlockBlobURL(null, null));
    });

    it("Reads text from a blob", async () => {
        const blockBlobURL = BlockBlobURL as jest.Mocked<typeof BlockBlobURL>;

        const blob = MockFactory.blob(ad.blobName, ad.blobText, ad.fileType);
        blockBlobURL.prototype.download = jest.fn(() => Promise.resolve({
            blobBody: Promise.resolve(blob),
        })) as any;

        const provider: AzureBlobStorage = new AzureBlobStorage(options);

        const content = await provider.readText(ad.blobName);
        expect(ContainerURL.fromServiceURL).toBeCalledWith(
            expect.any(ServiceURL),
            ad.containerName,
        );
        expect(BlockBlobURL.fromContainerURL).toBeCalledWith(
            expect.any(ContainerURL),
            ad.blobName,
        );
        expect(content).toEqual(ad.blobText);
    });

    it("Reads buffer from a blob", async () => {
        const blockBlobURL = BlockBlobURL as jest.Mocked<typeof BlockBlobURL>;

        const blob = MockFactory.blob(
            ad.blobName, Buffer.from(ad.blobText), ad.fileType,
        );
        blockBlobURL.prototype.download = jest.fn(() => Promise.resolve({
            blobBody: Promise.resolve(blob),
        })) as any;

        const provider: AzureBlobStorage = new AzureBlobStorage(options);

        const content = await provider.readBinary(ad.blobName);
        expect(ContainerURL.fromServiceURL).toBeCalledWith(
            expect.any(ServiceURL),
            ad.containerName,
        );
        expect(BlockBlobURL.fromContainerURL).toBeCalledWith(
            expect.any(ContainerURL),
            ad.blobName,
        );
        expect(content).toEqual(Buffer.from(ad.blobText));
    });

    it("Writes text to a blob", () => {
        const blockBlobURL = BlockBlobURL as jest.Mocked<typeof BlockBlobURL>;
        const blob = MockFactory.blob(ad.blobName, ad.blobText, ad.fileType);
        blockBlobURL.prototype.download = jest.fn(() => Promise.resolve({
            blobBody: Promise.resolve(blob),
        })) as any;

        const provider: AzureBlobStorage = new AzureBlobStorage(options);

        provider.writeText(ad.blobName, ad.blobText);
        expect(ContainerURL.fromServiceURL).toBeCalledWith(
            expect.any(ServiceURL),
            ad.containerName,
        );
        expect(BlockBlobURL.fromContainerURL).toBeCalledWith(
            expect.any(ContainerURL),
            ad.blobName,
        );
        expect(blockBlobURL.prototype.upload).toBeCalledWith(
            Aborter.none,
            ad.blobText,
            ad.blobText.length,
        );
    });

    it("Writes a buffer to a blob", () => {
        const blockBlobURL = BlockBlobURL as jest.Mocked<typeof BlockBlobURL>;

        const provider: AzureBlobStorage = new AzureBlobStorage(options);

        provider.writeText(ad.blobName, Buffer.from(ad.blobText));
        expect(ContainerURL.fromServiceURL).toBeCalledWith(
            expect.any(ServiceURL),
            ad.containerName,
        );
        expect(BlockBlobURL.fromContainerURL).toBeCalledWith(
            expect.any(ContainerURL),
            ad.blobName,
        );
        expect(blockBlobURL.prototype.upload).toBeCalledWith(
            Aborter.none,
            Buffer.from(ad.blobText),
            ad.blobText.length,
        );
    });

    it("Lists the blobs within a container", async () => {
        const provider: AzureBlobStorage = new AzureBlobStorage(options);
        const blobs = await provider.listFiles(null);
        expect(containerURL.prototype.listBlobFlatSegment).toBeCalled();
        expect(blobs).toEqual(ad.blobs.segment.blobItems.map((element) => element.name));
    });

    it("Deletes a blob within a container", async () => {
        const blockBlobURL = BlockBlobURL as jest.Mocked<typeof BlockBlobURL>;

        const provider: AzureBlobStorage = new AzureBlobStorage(options);

        provider.deleteFile(ad.blobName);
        expect(ContainerURL.fromServiceURL).toBeCalledWith(
            expect.any(ServiceURL),
            ad.containerName,
        );
        expect(BlockBlobURL.fromContainerURL).toBeCalledWith(
            expect.any(ContainerURL),
            ad.blobName,
        );
        expect(blockBlobURL.prototype.delete).toBeCalledWith(Aborter.none);
    });

    it("Lists the containers within an account", async () => {
        const provider: AzureBlobStorage = new AzureBlobStorage(options);
        const containers = await provider.listContainers(null);
        expect(serviceURL.prototype.listContainersSegment).toBeCalled();
        expect(containers).toEqual(ad.containers.containerItems.map((element) => element.name));
    });

    it("Creates a container in the account", async () => {
        const provider: AzureBlobStorage = new AzureBlobStorage(options);
        await expect(provider.createContainer(null)).resolves.not.toBeNull();
        expect(ContainerURL.fromServiceURL).toBeCalledWith(
            expect.any(ServiceURL),
            ad.containerName,
        );
        expect(containerURL.prototype.create).toBeCalled();
    });

    it("Creates a container that already exists", async () => {
        containerURL.prototype.create = jest.fn(() => {
            return Promise.reject({ statusCode: 409 });
        });

        const provider: AzureBlobStorage = new AzureBlobStorage(options);
        await expect(provider.createContainer(null)).resolves.not.toBeNull();
        expect(ContainerURL.fromServiceURL).toBeCalledWith(
            expect.any(ServiceURL),
            ad.containerName,
        );
        expect(containerURL.prototype.create).toBeCalled();
    });

    it("Deletes a container in the account", () => {
        const provider: AzureBlobStorage = new AzureBlobStorage(options);
        provider.deleteContainer(null);
        expect(ContainerURL.fromServiceURL).toBeCalledWith(
            expect.any(ServiceURL),
            ad.containerName,
        );
        expect(containerURL.prototype.delete).toBeCalled();
    });

    it("getAssets", async () => {
        const provider: AzureBlobStorage = new AzureBlobStorage(options);
        AssetService.createAssetFromFilePath = jest.fn(() => {
            return {
                type: AssetType.Image,
            };
        }) as any;
        provider.getFileName = jest.fn();
        const assets = await provider.getAssets();
        expect(provider.getFileName).toBeCalled();
        expect(assets).toHaveLength(ad.blobs.segment.blobItems.length);
    });

    it("get file name from url", async () => {
        const provider: AzureBlobStorage = new AzureBlobStorage(options);
        const url = "https://account.blob.core.windows.net/container/filename.jpg?aBcDeFGHiJkLMnoP";
        const fileName = provider.getFileName(url);
        expect(fileName).toEqual("filename.jpg");
    });

    it("creates a container when specified in options", () => {
        const newOptions = {
            ...options,
            containerName: "newContainer",
            createContainer: true,
        };
        const provider: AzureBlobStorage = new AzureBlobStorage(newOptions);

        provider.initialize();
        expect(ContainerURL.fromServiceURL).toBeCalledWith(
            expect.any(ServiceURL),
            newOptions.containerName,
        );
    });

    it("does not create a container when not specified", async () => {
        const provider: AzureBlobStorage = new AzureBlobStorage(options);
        await provider.initialize();
        expect(serviceURL.prototype.listContainersSegment).toBeCalled();
    });

    it("throws an error if container not found and not created", async () => {
        const newContainerName = "newContainer";
        const provider: AzureBlobStorage = new AzureBlobStorage({
            ...options,
            containerName: newContainerName,
        });
        try {
            await provider.initialize();
        } catch (e) {
            expect(e.message).toEqual(`Container "${newContainerName}" does not exist`);
        }
    });
});<|MERGE_RESOLUTION|>--- conflicted
+++ resolved
@@ -15,23 +15,12 @@
 
     registerProviders();
 
-<<<<<<< HEAD
-    const serviceURL = ServiceURL as jest.Mocked<typeof ServiceURL>;
-    serviceURL.prototype.listContainersSegment = jest.fn(() => Promise.resolve(ad.containers)) as any;
-
-    ContainerURL.fromServiceURL = jest.fn(() => new ContainerURL(null, null));
-    const containerURL = ContainerURL as jest.Mocked<typeof ContainerURL>;
-    containerURL.prototype.create = jest.fn(() => Promise.resolve({ statusCode: 201 })) as any;
-    containerURL.prototype.delete = jest.fn(() => Promise.resolve({ statusCode: 204 })) as any;
-    containerURL.prototype.listBlobFlatSegment = jest.fn(() => Promise.resolve(ad.blobs)) as any;
-=======
     beforeEach(() => {
         ad = MockFactory.createAzureData();
         options = ad.options;
 
         serviceURL = ServiceURL as jest.Mocked<typeof ServiceURL>;
         serviceURL.prototype.listContainersSegment = jest.fn(() => Promise.resolve(ad.containers)) as any;
->>>>>>> 7d856705
 
         ContainerURL.fromServiceURL = jest.fn(() => new ContainerURL(null, null));
         containerURL = ContainerURL as jest.Mocked<typeof ContainerURL>;
